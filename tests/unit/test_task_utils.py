import pytest
import numpy as np
import os
import pandas as pd
from typing import List
<<<<<<< HEAD
import numpy as np
from viadot.task_utils import (
    df_get_data_types_task,
    df_map_mixed_dtypes_for_parquet,
    df_converts_bytes_to_int,
=======

from viadot.task_utils import (
    chunk_df,
    df_get_data_types_task,
    df_map_mixed_dtypes_for_parquet,
    df_to_csv,
    df_to_parquet,
    union_dfs_task,
    dtypes_to_json,
    write_to_json,
>>>>>>> 823cccd0
)


def count_dtypes(dtypes_dict: dict = None, dtypes_to_count: List[str] = None) -> int:
    dtypes_counter = 0
    for v in dtypes_dict.values():
        if v in dtypes_to_count:
            dtypes_counter += 1
    return dtypes_counter


def test_map_dtypes_for_parquet():
    df = pd.DataFrame(
        {
            "a": {0: 55.7, 1: "Hello", 2: "Hello"},
            "b": {0: "Start", 1: "Hello", 2: "Hello"},
            "w": {0: 679, 1: "Hello", 2: "Hello"},
            "x": {0: 1, 1: 2, 2: 444},
            "y": {0: 1.5, 1: 11.97, 2: 56.999},
            "z": {0: "Start", 1: 1, 2: "2021-01-01"},
        }
    )
    dtyps_dict = df_get_data_types_task.run(df)
    sum_of_dtypes = count_dtypes(dtyps_dict, ["Object", "String"])

    df_map = df_map_mixed_dtypes_for_parquet.run(df, dtyps_dict)
    dtyps_dict_mapped = df_get_data_types_task.run(df_map)
    sum_of_mapped_dtypes = count_dtypes(dtyps_dict_mapped, ["String"])

    assert sum_of_dtypes == sum_of_mapped_dtypes


<<<<<<< HEAD
def test_df_converts_bytes_to_int():
    dane = {
        "ID": {0: 1, 1: 2, 2: 100, 3: 101, 4: 102},
        "SpracheText": {
            0: "TE_CATALOG_BASE_LANG",
            1: "TE_Docu",
            2: "TE_German",
            3: "TE_English",
            4: "TE_French",
        },
        "RKZ": {
            0: b"\x00\x00\x00\x00\x00\x00\x00\x00\x00\x00\x00\r\x01\x00\x00\x00\x00\x00\x00\x04\x00\x00q\x9f#NV\x8dG\x00",
            1: b"\x00\x00\x00\x00\x00\x00\x00\x00\x00\x00\x00\r\x01\x00\x00\x00\x00\x00\x00\x04\x00\x00<\xa0#NV\x8dG\x00",
            2: b"\r\xa3\x86\x01\x00\x01\x00\x00\x00\x00\x04\r\x01\x00\x00\x00\x00\x00\x00\x04\x00\x003\x9f#NV\x8dG\x00",
            3: b"\r\xa3\x86\x01\x00\x01\x00\x00\x00\x00\x04\r\x01\x00\x00\x00\x00\x00\x00\x04\x00\x00R\x9f#NV\x8dG\x00",
            4: b"\r\xa3\x86\x01\x00\x01\x00\x00\x00\x00\x04\r\x01\x00\x00\x00\x00\x00\x00\x04\x00\x00\xee\x9f#NV\x8dG\x00",
        },
    }

    df = pd.DataFrame.from_dict(dane)
    test_df = df_converts_bytes_to_int.run(df)
    lst = test_df["RKZ"][0]
    is_it_or_not = all(isinstance(x, (int, int)) for x in lst)
    assert is_it_or_not == True
=======
def test_chunk_df():
    df = pd.DataFrame(
        {
            "AA": [1, 2, 3, 4, 5],
            "BB": [11, 22, 33, 4, 5],
            "CC": [4, 5, 6, 4, 5],
            "DD": [44, 55, 66, 1, 2],
        }
    )
    res = chunk_df.run(df=df, size=2)
    assert len(res) == 3


def test_df_get_data_types_task():
    df = pd.DataFrame(
        {
            "a": {0: "ann", 1: "test", 2: "Hello"},
            "b": {0: 9, 1: "2021-01-01", 2: "Hello"},
            "w": {0: 679, 1: "Hello", 2: "Hello"},
            "x": {0: -1, 1: 2, 2: 444},
            "y": {0: 1.5, 1: 11.97, 2: 56.999},
            "z": {0: "2022-01-01", 1: "2021-11-01", 2: "2021-01-01"},
        }
    )
    res = df_get_data_types_task.run(df)
    assert res == {
        "a": "String",
        "b": "Object",
        "w": "Object",
        "x": "Integer",
        "y": "Float",
        "z": "Date",
    }


def test_df_to_csv():
    df = pd.DataFrame(
        {
            "a": {0: "a", 1: "b", 2: "c"},
            "b": {0: "a", 1: "b", 2: "c"},
            "w": {0: "a", 1: "b", 2: "c"},
        }
    )

    df_to_csv.run(df, "test.csv")
    result = pd.read_csv("test.csv", sep="\t")
    assert df.equals(result)
    os.remove("test.csv")


def test_df_to_parquet():
    df = pd.DataFrame(
        {
            "a": {0: "a", 1: "b", 2: "c"},
            "b": {0: "a", 1: "b", 2: "c"},
            "w": {0: "a", 1: "b", 2: "c"},
        }
    )

    df_to_parquet.run(df, "test.parquet")
    result = pd.read_parquet("test.parquet")
    assert df.equals(result)
    os.remove("test.parquet")


def test_union_dfs_task():
    df1 = pd.DataFrame(
        {
            "a": {0: "a", 1: "b", 2: "c"},
            "b": {0: "a", 1: "b", 2: "c"},
            "w": {0: "a", 1: "b", 2: "c"},
        }
    )
    df2 = pd.DataFrame(
        {
            "a": {0: "d", 1: "e"},
            "b": {0: "d", 1: "e"},
        }
    )
    list_dfs = []
    list_dfs.append(df1)
    list_dfs.append(df2)
    res = union_dfs_task.run(list_dfs)
    assert isinstance(res, pd.DataFrame)
    assert len(res) == 5


def test_dtypes_to_json():
    dtypes = {"country": "VARCHAR(100)", "sales": "FLOAT(24)"}
    dtypes_to_json.run(dtypes_dict=dtypes, local_json_path="dtypes.json")
    assert os.path.exists("dtypes.json")
    os.remove("dtypes.json")


def test_write_to_json():
    dict = {"name": "John", 1: [2, 4, 3]}
    write_to_json.run(dict, "dict.json")
    assert os.path.exists("dict.json")
    os.remove("dict.json")
>>>>>>> 823cccd0
<|MERGE_RESOLUTION|>--- conflicted
+++ resolved
@@ -3,14 +3,6 @@
 import os
 import pandas as pd
 from typing import List
-<<<<<<< HEAD
-import numpy as np
-from viadot.task_utils import (
-    df_get_data_types_task,
-    df_map_mixed_dtypes_for_parquet,
-    df_converts_bytes_to_int,
-=======
-
 from viadot.task_utils import (
     chunk_df,
     df_get_data_types_task,
@@ -20,7 +12,7 @@
     union_dfs_task,
     dtypes_to_json,
     write_to_json,
->>>>>>> 823cccd0
+    df_converts_bytes_to_int,
 )
 
 
@@ -53,7 +45,6 @@
     assert sum_of_dtypes == sum_of_mapped_dtypes
 
 
-<<<<<<< HEAD
 def test_df_converts_bytes_to_int():
     dane = {
         "ID": {0: 1, 1: 2, 2: 100, 3: 101, 4: 102},
@@ -78,7 +69,8 @@
     lst = test_df["RKZ"][0]
     is_it_or_not = all(isinstance(x, (int, int)) for x in lst)
     assert is_it_or_not == True
-=======
+
+
 def test_chunk_df():
     df = pd.DataFrame(
         {
@@ -177,5 +169,4 @@
     dict = {"name": "John", 1: [2, 4, 3]}
     write_to_json.run(dict, "dict.json")
     assert os.path.exists("dict.json")
-    os.remove("dict.json")
->>>>>>> 823cccd0
+    os.remove("dict.json")
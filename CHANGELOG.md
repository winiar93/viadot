--- conflicted
+++ resolved
@@ -6,10 +6,8 @@
 
 ## [Unreleased]
 ### Added
-<<<<<<< HEAD
+
 - Added new connector - Outlook. Created `Outlook` source, `OutlookToDF` task and `OutlookToADLS` flow.
-=======
->>>>>>> ddf68536
 - Added new connector - Epicor. Created `Epicor` source, `EpicorToDF` task and `EpicorToDuckDB` flow.
 - Enabled Databricks Connect in the image. To enable, [follow this guide](./README.md#executing-spark-jobs)
 - Added `MySQL` source and `MySqlToADLS` flow

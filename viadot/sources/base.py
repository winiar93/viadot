import os
from abc import abstractmethod
from typing import Any, Dict, Literal

import pandas as pd
import pyarrow as pa
import pyodbc
from prefect.utilities import logging

from ..config import local_config
from ..signals import SKIP

logger = logging.get_logger(__name__)


class Source:
    def __init__(self, *args, credentials: Dict[str, Any] = None, **kwargs):
        self.credentials = credentials
        self.data: pa.Table = None

    @abstractmethod
    def to_json(self):
        pass

    @abstractmethod
    def to_df(self, if_empty: str = None):
        pass

    @abstractmethod
    def query():
        pass

    def to_arrow(self, if_empty: str = "warn") -> pa.Table:

        try:
            df = self.to_df(if_empty=if_empty)
        except SKIP:
            return False

        table = pa.Table.from_pandas(df)
        return table

    def to_csv(
        self, path: str, if_exists: str = "replace", if_empty: str = "warn", sep="\t"
    ) -> bool:

        try:
            df = self.to_df(if_empty=if_empty)
        except SKIP:
            return False

        if if_exists == "append":
            if os.path.isfile(path):
                csv_df = pd.read_csv(path, sep=sep)
                out_df = pd.concat([csv_df, df])
            else:
                out_df = df
        elif if_exists == "replace":
            out_df = df
        out_df.to_csv(path, sep=sep, index=False)
        return True

    def to_excel(
        self, path: str, if_exists: str = "replace", if_empty: str = "warn"
    ) -> bool:

        try:
            df = self.to_df(if_empty=if_empty)
        except SKIP:
            return False

        if if_exists == "append":
            if os.path.isfile(path):
                excel_df = pd.read_excel(path)
                out_df = pd.concat([excel_df, df])
            else:
                out_df = df
        elif if_exists == "replace":
            out_df = df
        out_df.to_excel(path, index=False, encoding="utf8")
        return True

<<<<<<< HEAD
    def _handle_if_empty(self, if_empty: str = None):
        if if_empty == "warn":
            logger.warning("The query produced no data.")
        elif if_empty == "skip":
            raise SKIP("The query produced no data. Skipping...")
        elif if_empty == "fail":
            raise ValueError("The query produced no data.")

=======
>>>>>>> 55f1ed0b

class SQL(Source):
    def __init__(
        self,
        driver: str = None,
        config_key: str = None,
        credentials: str = None,
        *args,
        **kwargs,
    ):
        if config_key:
            config_credentials = local_config.get(config_key)

        credentials = config_credentials if config_key else credentials

        if driver:
            credentials["driver"] = driver

        super().__init__(*args, credentials=credentials, **kwargs)

        self._con = None

    @property
    def conn_str(self):
<<<<<<< HEAD
        """Generate a connection string from params or config.
        Note that the user and password are escapedd with '{}' characters.

        Returns:
            str: The ODBC connection string.
        """
        driver = self.credentials["driver"]
        server = self.credentials["server"]
        db_name = self.credentials["db_name"]
        uid = self.credentials["user"]
        pwd = self.credentials["password"]

        conn_str = f"DRIVER={{{driver}}};SERVER={server};DATABASE={db_name};UID={uid};PWD={pwd};"

        if "authentication" in self.credentials:
            conn_str += "Authentication=" + self.credentials["authentication"] + ";"
=======
        conn_str = ""
        if "driver" in self.credentials:
            conn_str += "DRIVER=" + self.credentials["driver"] + ";"
        if "server" in self.credentials:
            conn_str += "SERVER=" + self.credentials["server"] + ";"
        if "db_name" in self.credentials:
            conn_str += "DATABASE=" + self.credentials["db_name"] + ";"
        if "user" in self.credentials and self.credentials["user"] != None:
            conn_str += "UID=" + self.credentials["user"] + ";"
        if "password" in self.credentials and self.credentials["password"] != None:
            conn_str += "PWD=" + self.credentials["password"] + ";"
>>>>>>> 55f1ed0b

        return conn_str

    @property
    def con(self) -> pyodbc.Connection:
        """A singleton-like property for initiating a connection to the database.

        Returns:
            pyodbc.Connection: database connection.
        """
        if not self._con:
            self._con = pyodbc.connect(self.conn_str)
        return self._con

    def run(self, query: str):
        cursor = self.con.cursor()
        cursor.execute(query)
        if query.upper().startswith("SELECT"):
            return cursor.fetchall()
        self.con.commit()

    def to_df(self, query: str):
        conn = self.con
        if query.upper().startswith("SELECT"):
            return pandas.read_sql_query(query, conn)
        else:
            return pandas.DataFrame()

    def create_table(
        self,
        table: str,
        schema: str = None,
        dtypes: Dict[str, Any] = None,
        if_exists: Literal["fail", "replace"] = "fail",
    ) -> bool:
        """Create a Table in the Database

        Args:
            table (str): The destination table. Defaults to None.
            schema (str, optional): The destination schema. Defaults to None.
            dtypes (Dict[str, Any], optional): [description]. Defaults to None.
            if_exists (Literal, optional): [description]. Defaults to "fail".

        Returns:
            bool: Whether the operation was successful.
        """
        if schema is None:
            fqn = f"{table}"
        else:
            fqn = f"{schema}.{table}"
        indent = "  "
        dtypes_rows = [
            indent + f'"{col}"' + " " + dtype for col, dtype in dtypes.items()
        ]

        dtypes_formatted = ",\n".join(dtypes_rows)
        create_table_sql = f"CREATE TABLE {fqn}(\n{dtypes_formatted}\n)"
        if if_exists == "replace":
            try:
                if schema == None:
                    self.run(f"DROP TABLE {table}")
                else:
                    self.run(f"DROP TABLE {schema}.{table}")
            except:
                pass
        self.run(create_table_sql)
        return True

    def insert_into(self, table: str, df: pd.DataFrame) -> str:
        """Inserts values from a pandas dataframe into an existing
        database table

        Args:
            table (str): table name
            df (pd.DataFrame): pandas dataframe

        Returns:
            str: The executed SQL insert query.
        """

        values = ""
        rows_count = df.shape[0]
        counter = 0
        for row in df.values:
            counter += 1
            out_row = ", ".join(map(self._sql_column, row))
            comma = ",\n"
            if counter == rows_count:
                comma = ";"
            out_row = f"({out_row}){comma}"
            values += out_row

        columns = ", ".join(df.columns)
        sql = f"INSERT INTO {table} ({columns})\n VALUES {values}"

        return self.run(sql)

    def _sql_column(self, column_name: str) -> str:
        if isinstance(column_name, str):
            out_name = f"'{column_name}'"
        else:
            out_name = str(column_name)
        return out_name<|MERGE_RESOLUTION|>--- conflicted
+++ resolved
@@ -80,7 +80,7 @@
         out_df.to_excel(path, index=False, encoding="utf8")
         return True
 
-<<<<<<< HEAD
+
     def _handle_if_empty(self, if_empty: str = None):
         if if_empty == "warn":
             logger.warning("The query produced no data.")
@@ -89,8 +89,6 @@
         elif if_empty == "fail":
             raise ValueError("The query produced no data.")
 
-=======
->>>>>>> 55f1ed0b
 
 class SQL(Source):
     def __init__(
@@ -115,7 +113,6 @@
 
     @property
     def conn_str(self):
-<<<<<<< HEAD
         """Generate a connection string from params or config.
         Note that the user and password are escapedd with '{}' characters.
 
@@ -132,19 +129,6 @@
 
         if "authentication" in self.credentials:
             conn_str += "Authentication=" + self.credentials["authentication"] + ";"
-=======
-        conn_str = ""
-        if "driver" in self.credentials:
-            conn_str += "DRIVER=" + self.credentials["driver"] + ";"
-        if "server" in self.credentials:
-            conn_str += "SERVER=" + self.credentials["server"] + ";"
-        if "db_name" in self.credentials:
-            conn_str += "DATABASE=" + self.credentials["db_name"] + ";"
-        if "user" in self.credentials and self.credentials["user"] != None:
-            conn_str += "UID=" + self.credentials["user"] + ";"
-        if "password" in self.credentials and self.credentials["password"] != None:
-            conn_str += "PWD=" + self.credentials["password"] + ";"
->>>>>>> 55f1ed0b
 
         return conn_str
 

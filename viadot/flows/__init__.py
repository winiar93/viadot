--- conflicted
+++ resolved
@@ -20,12 +20,10 @@
 from .duckdb_transform import DuckDBTransform
 from .duckdb_to_sql_server import DuckDBToSQLServer
 from .multiple_flows import MultipleFlows
-<<<<<<< HEAD
 
 try:
     from .sap_rfc_to_adls import SAPRFCToADLS
 except ImportError:
     pass
-=======
+  
 from .sql_server_to_duckdb import SQLServerToDuckDB
->>>>>>> 7902692e
